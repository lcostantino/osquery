#!/usr/bin/env bash

set -e

SCRIPT_DIR="$( cd "$( dirname "${BASH_SOURCE[0]}" )" && pwd )"
BUILD_DIR="$SCRIPT_DIR/../build"
WORKING_DIR="$SCRIPT_DIR/../.sources"
export PATH="$PATH:/usr/local/bin"

source "$SCRIPT_DIR/lib.sh"

# cmake
# downloads: http://www.cmake.org/download/

function install_cmake() {
  if [ "$OS" = "centos" ] || [ "$OS" = "ubuntu" ] || [ "$OS" = "darwin" ]; then
    if [[ ! -f cmake-2.8.12.2.tar.gz ]]; then
      log "downloading the cmake source"
      wget http://www.cmake.org/files/v2.8/cmake-2.8.12.2.tar.gz
    fi
    if [[ ! -d cmake-2.8.12.2 ]]; then
      log "unpacking the cmake source"
      tar -xf cmake-2.8.12.2.tar.gz
    fi
    if [[ -f /usr/local/bin/cmake ]]; then
      log "cmake is already installed. skipping."
    else
      log "building cmake"
      pushd cmake-2.8.12.2 > /dev/null
      CC=clang CXX=clang++ ./configure
      make
      sudo make install
      popd
    fi
  fi
}

function install_thrift() {
  if [[ ! -f /usr/local/lib/libthrift.a ]]; then
    if [[ ! -f 0.9.1.tar.gz ]]; then
      wget https://github.com/apache/thrift/archive/0.9.1.tar.gz
    fi
    if [[ ! -d thrift-0.9.1 ]]; then
      tar -xf 0.9.1.tar.gz
    fi
    pushd thrift-0.9.1
    ./bootstrap.sh
    ./configure --with-cpp=yes --with-ruby=no --with-go=no --with-erlang=no --with-java=no --with-python=no
    make
    sudo make install
    popd
  else
    log "thrift is installed. skipping."
  fi
}

function install_rocksdb() {
  if [[ ! -f /usr/local/lib/librocksdb.a ]]; then
    if [[ ! -f rocksdb-3.5.tar.gz ]]; then
      wget https://github.com/facebook/rocksdb/archive/rocksdb-3.5.tar.gz
    fi
    if [[ ! -d rocksdb-rocksdb-3.5 ]]; then
      tar -xf rocksdb-3.5.tar.gz
    fi
    if [ "$OS" = "ubuntu" ] || [ "$OS" = "centos" ]; then
      if [[ ! -f rocksdb-rocksdb-3.5/librocksdb.a ]]; then
        if [[ $OS = "ubuntu" ]]; then
          CLANG_INCLUDE="-I/usr/include/clang/3.4/include"
        elif [[ $OS = "centos" ]]; then
          CLANG_VERSION=`clang --version | grep version | cut -d" " -f3`
          CLANG_INCLUDE="-I/usr/lib/clang/$CLANG_VERSION/include"
        fi
        pushd rocksdb-rocksdb-3.5
        make static_lib CFLAGS="$CLANG_INCLUDE"
	      popd
      fi
      sudo cp rocksdb-rocksdb-3.5/librocksdb.a /usr/local/lib
      sudo cp -R rocksdb-rocksdb-3.5/include/rocksdb /usr/local/include
    elif [[ $OS = "darwin" ]]; then
      if [[ ! -f rocksdb-rocksdb-3.5/librocksdb.a ]]; then
        pushd rocksdb-rocksdb-3.5
        make static_lib
        popd
      fi
      sudo cp rocksdb-rocksdb-3.5/librocksdb.a /usr/local/lib
      sudo cp -R rocksdb-rocksdb-3.5/include/rocksdb /usr/local/include
    fi
  else
    log "rocksdb already installed. skipping."
  fi
}

function install_boost() {
  if [[ ! -f /usr/local/lib/libboost_thread.a ]]; then
    if [[ ! -f boost_1_55_0.tar.gz ]]; then
      wget -O boost_1_55_0.tar.gz http://sourceforge.net/projects/boost/files/boost/1.55.0/boost_1_55_0.tar.gz/download
    else
      log "boost source is already downloaded. skipping."
    fi
    if [[ ! -d boost_1_55_0 ]]; then
      tar -xf boost_1_55_0.tar.gz
    fi
    pushd boost_1_55_0
    ./bootstrap.sh
    n=`getconf _NPROCESSORS_ONLN`
    sudo ./b2 --with=all -j $n toolset=clang install
    sudo ldconfig
    popd
  else
    log "boost library is already installed. skipping."
  fi
}

function install_gflags() {
  if [[ ! -f /usr/local/lib/libgflags.a ]]; then
    if [[ ! -f v2.1.1.tar.gz ]]; then
      wget https://github.com/schuhschuh/gflags/archive/v2.1.1.tar.gz
    else
      log "gflags source is already downloaded. skipping."
    fi
    if [[ ! -d gflags-2.1.1 ]]; then
      tar -xf v2.1.1.tar.gz
    fi
    pushd gflags-2.1.1
    cmake -DCMAKE_CXX_FLAGS=-fPIC -DGFLAGS_NAMESPACE:STRING=google .
    make
    sudo make install
    popd
  else
    log "gflags library is already installed. skipping."
  fi
}

function install_glog() {
  if [[ ! -d /usr/local/include/glog ]]; then
    if [[ ! -f glog-0.3.3.tar.gz ]]; then
      wget https://google-glog.googlecode.com/files/glog-0.3.3.tar.gz
    else
      log "glog source is already downloaded. skipping."
    fi
    if [[ ! -d glog-0.3.3 ]]; then
      tar -xf glog-0.3.3.tar.gz
    fi
    pushd glog-0.3.3
    ./configure CXXFLAGS="-DGFLAGS_NAMESPACE=google"
    make
    sudo make install
    popd
  else
    log "glog is already installed. skipping."
  fi
}

function install_autoconf() {
  if [[ ! -f /usr/bin/autoconf ]]; then
    if [[ ! -f autoconf-2.69.tar.gz ]]; then
      wget http://ftp.gnu.org/gnu/autoconf/autoconf-2.69.tar.gz
    else
      log "autoconf is already downloaded. skipping."
    fi
    if [[ ! -d autoconf-2.69 ]]; then
      tar -xf autoconf-2.69.tar.gz
    fi
    pushd autoconf-2.69
    ./configure --prefix=/usr
    make
    sudo make install
    popd
  else
    log "autoconf is already installed. skipping."
  fi
}

function install_automake() {
  if [[ ! -f /usr/bin/automake ]]; then
    if [[ ! -f automake-1.14.tar.gz ]]; then
      wget http://ftp.gnu.org/gnu/automake/automake-1.14.tar.gz
    else
      log "automake is already downloaded. skipping."
    fi
    if [[ ! -d automake-1.14 ]]; then
      tar -xf automake-1.14.tar.gz
    fi
    pushd automake-1.14
    ./configure --prefix=/usr
    make
    sudo make install
    popd
  else
    log "automake is already installed. skipping."
  fi
}

function install_libtool() {
  if [[ ! -f /usr/bin/libtool ]]; then
    if [[ ! -f libtool-2.4.2.tar.gz ]]; then
      wget http://mirror.anl.gov/pub/gnu/libtool/libtool-2.4.2.tar.gz
    else
      log "libtool is already downloaded. skipping."
    fi
    if [[ ! -d libtool-2.4.2 ]]; then
      tar -xf libtool-2.4.2.tar.gz
    fi
    pushd libtool-2.4.2
    ./configure --prefix=/usr
    make
    sudo make install
    popd
  else
    log "libtool is already installed. skipping."
  fi
}

function package() {
  if [[ $OS = "ubuntu" ]]; then
    if dpkg --get-selections | grep --quiet $1; then
      log "$1 is already installed. skipping."
    else
      sudo apt-get install $@ -y
    fi
  elif [[ $OS = "centos" ]]; then
    if rpm -qa | grep --quiet $1; then
      log "$1 is already installed. skipping."
    else
      sudo yum install $@ -y
    fi
  elif [[ $OS = "darwin" ]]; then
    if brew list | grep --quiet $1; then
      log "$1 is already installed. skipping."
    else
      brew install $@ || brew upgrade $@
    fi
  fi
}

function check() {
  platform OS

  if [[ $OS = "darwin" ]]; then
    HASH=`shasum $0 | awk '{print $1}'`
  else
    HASH=`sha1sum $0 | awk '{print $1}'`
  fi

  if [[ "$1" = "build" ]]; then
    echo $HASH > "$2/.provision"
    if [[ ! -z "$SUDO_USER" ]]; then
      chown $SUDO_USER "$2/.provision" > /dev/null 2>&1 || true
    fi
    return
  elif [[ ! "$1" = "check" ]]; then
    return
  fi

  if [[ "$#" < 2 ]]; then
    echo "Usage: $0 (check|build) BUILD_PATH"
    exit 1
  fi

  CHECKPOINT=`cat $2/.provision 2>&1 &`
  if [[ ! $HASH = $CHECKPOINT ]]; then
    echo "Requested dependencies may have changed, run: sudo make deps"
    exit 1
  fi
  exit 0
}

function main() {
  platform OS
  distro $OS DISTRO

  if [[ $1 = "get_platform" ]]; then
    echo "$OS;$DISTRO"
    return 0
  fi

  mkdir -p "$WORKING_DIR"
  if [[ ! -z "$SUDO_USER" ]]; then
    echo "chown -h $SUDO_USER $BUILD_DIR/*"
    chown -h $SUDO_USER:$SUDO_GID "$BUILD_DIR" || true
    if [[ $OS = "linux" ]]; then
      chown -h $SUDO_USER:$SUDO_GID "$BUILD_DIR/linux" || true
    fi
    chown $SUDO_USER:$SUDO_GID "$WORKING_DIR" > /dev/null 2>&1 || true
  fi
  cd "$WORKING_DIR"

  if [[ $OS = "centos" ]]; then
    log "detected centos ($DISTRO)"
  elif [[ $OS = "ubuntu" ]]; then
    log "detected ubuntu ($DISTRO)"
  elif [[ $OS = "darwin" ]]; then
    log "detected mac os x ($DISTRO)"
  elif [[ $OS = "freebsd" ]]; then
    log "detected freebsd ($DISTRO)"
  else
    fatal "could not detect the current operating system. exiting."
  fi

  threads THREADS

  if [[ $OS = "ubuntu" ]]; then

    if [[ $DISTRO = "precise" ]]; then
      sudo add-apt-repository -y ppa:ubuntu-toolchain-r/test
    fi
    sudo apt-get update

    package git
    package unzip
    package build-essential
    package libtool
    package autoconf
    package automake
    package pkg-config
    package libssl-dev
    package liblzma-dev
    package bison
    package flex
    package python-pip
    package python-dev
    package libbz2-dev
    package devscripts
    package debhelper
    package clang-3.4
    package clang-format-3.4
    package librpm-dev
    package libudev-dev
    package libblkid-dev
    package linux-headers-generic

    set_cc clang
    set_cxx clang++

    if [[ $DISTRO = "precise" ]]; then
      package gcc-4.7
      package g++-4.7
      sudo update-alternatives --install /usr/bin/gcc gcc /usr/bin/gcc-4.7 100 --slave /usr/bin/g++ g++ /usr/bin/g++-4.7
      install_boost
      install_cmake
    else
      package cmake
      package libboost1.55-all-dev
    fi
    if [[ $DISTRO = "precise" ]]; then
      package libunwind7-dev
    fi
    if [[ $DISTRO = "trusty" || $DISTRO = "utopic" ]]; then
      package libunwind8-dev
    fi
    if [[ $DISTRO = "precise" ]]; then
      install_gflags
      install_glog
    else
      package libgoogle-glog-dev
    fi
    package libsnappy-dev
    package libbz2-dev
    package libreadline-dev
    if [[ $DISTRO = "precise" ]]; then
      package libproc-dev
    else
      package libprocps3-dev
    fi
    install_thrift
    install_rocksdb

  elif [[ $OS = "centos" ]]; then
    sudo yum update -y

    if [[ -z $(rpm -qa | grep 'kernel-headers-3.10.0-123.9.3.el7.x86_64') ]]; then
      sudo rpm -iv ftp://rpmfind.net/linux/centos/7.0.1406/updates/x86_64/Packages/kernel-headers-3.10.0-123.9.3.el7.x86_64.rpm
    fi
    package git-all
    package unzip
    package xz
    package xz-devel
    package epel-release.noarch
    package python-pip.noarch
    package python-devel

    pushd /etc/yum.repos.d
    if [[ ! -f /etc/yum.repos.d/devtools-2.repo ]]; then
      sudo wget http://people.centos.org/tru/devtools-2/devtools-2.repo
    fi

    package devtoolset-2-gcc
    package devtoolset-2-binutils
    package devtoolset-2-gcc-c++
    export CC=/opt/rh/devtoolset-2/root/usr/bin/gcc
    export CPP=/opt/rh/devtoolset-2/root/usr/bin/cpp
    export CXX=/opt/rh/devtoolset-2/root/usr/bin/c++
    source /opt/rh/devtoolset-2/enable
    if [[ ! -d /usr/lib/gcc ]]; then
      sudo ln -s /opt/rh/devtoolset-2/root/usr/lib/gcc /usr/lib/
    fi
    popd

    package cmake28
    if [[ ! -f /usr/bin/cmake ]]; then
      sudo ln -s /usr/bin/cmake28 /usr/bin/cmake
    fi
    if [[ ! -f /usr/bin/ccmake ]]; then
      sudo ln -s /usr/bin/ccmake28 /usr/bin/ccmake
    fi

    package clang
    package clang-devel

    set_cc clang
    set_cxx clang++

    package bzip2
    package bzip2-devel
    package openssl-devel
    package readline-devel
    package procps-devel
    package rpm-devel
    package libblkid-devel

    install_boost
    install_gflags
    install_glog
    package doxygen
    package snappy
    package snappy-devel
    package byacc
    package flex
    package bison
    package libunwind
    package libunwind-devel
    package libudev-devel

    # package libtool.x86_64
    # package boost.x86_64

    install_autoconf
    install_automake
    install_libtool
    install_thrift
    set_cc gcc
    set_cxx g++
    install_rocksdb

  elif [[ $OS = "darwin" ]]; then
    type brew >/dev/null 2>&1 || {
      fatal "could not find homebrew. please install it from http://brew.sh/";
    }

    type pip >/dev/null 2>&1 || {
      fatal "could not find pip. please install it using 'sudo easy_install pip'";
    }

    brew update

    package rocksdb
    package cmake
    package boost
    package gflags
    package glog
    package thrift
  elif [[ $OS = "freebsd" ]]; then
    # XXX: install packages by hand for now
    true
  fi

<<<<<<< HEAD
  if [[ $OS = "freebsd" ]]; then
    # XXX: install devel/py-Jinja2
    true
  else
    cd "$SCRIPT_DIR/../"
=======
  cd "$SCRIPT_DIR/../"

  if [ $OS = "darwin" ] && [ $DISTRO = "10.8" ]; then
    export CPPFLAGS=-Qunused-arguments
    export CFLAGS=-Qunused-arguments
    sudo -E pip install -r requirements.txt
  else
>>>>>>> 44b170cb
    sudo pip install -r requirements.txt
  fi
  git submodule init
  git submodule update
}

check $1 $2
main $1<|MERGE_RESOLUTION|>--- conflicted
+++ resolved
@@ -464,13 +464,6 @@
     true
   fi
 
-<<<<<<< HEAD
-  if [[ $OS = "freebsd" ]]; then
-    # XXX: install devel/py-Jinja2
-    true
-  else
-    cd "$SCRIPT_DIR/../"
-=======
   cd "$SCRIPT_DIR/../"
 
   if [ $OS = "darwin" ] && [ $DISTRO = "10.8" ]; then
@@ -478,7 +471,6 @@
     export CFLAGS=-Qunused-arguments
     sudo -E pip install -r requirements.txt
   else
->>>>>>> 44b170cb
     sudo pip install -r requirements.txt
   fi
   git submodule init
